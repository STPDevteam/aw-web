import * as PIXI from 'pixi.js';
import { useApp } from '@pixi/react';
import { Player, SelectElement } from './Player.tsx';
import { useEffect, useRef, useState, useMemo} from 'react';
import { PixiStaticMap } from './PixiStaticMap.tsx';
import PixiViewport from './PixiViewport.tsx';
import { Viewport } from 'pixi-viewport';
import { Id } from '../../convex/_generated/dataModel';
import { useQuery, useMutation} from 'convex/react';
import { api } from '../../convex/_generated/api.js';
import { useSendInput } from '../hooks/sendInput.ts';
import { toastOnError } from '../toasts.ts';
import { DebugPath } from './DebugPath.tsx';
import { PositionIndicator } from './PositionIndicator.tsx';
import { SHOW_DEBUG_UI } from './Game.tsx';
import { ServerGame } from '../hooks/serverGame.ts';
import { useDebounceValue } from '../hooks/useDebounceValue.ts'


export const PixiGame = (props: {
  worldId: Id<'worlds'>;
  engineId: Id<'engines'>;
  game: ServerGame;
  historicalTime: number | undefined;
  width: number;
  height: number;
  setSelectedElement: SelectElement;
}) => {
  // PIXI setup.
  const pixiApp = useApp();
  const viewportRef = useRef<Viewport | undefined>();
  const [visibleAgents, setVisibleAgents] = useState<any[]>([]);
  const humanTokenIdentifier = useQuery(api.world.userStatus, { worldId: props.worldId }) ?? null;
  const humanPlayerId = [...props.game.world.players.values()].find(
    (p) => p.human === humanTokenIdentifier,
  )?.id;  



  const updateVisibleAgents = useMutation(api.aiTown.updateVisibleAgents.updateVisibleAgents)
  
 

  const moveTo = useSendInput(props.engineId, 'moveTo');


  // Interaction for clicking on the world to navigate.
  const dragStart = useRef<{ screenX: number; screenY: number } | null>(null);
  const { width, height, tileDim } = props.game.worldMap;
  const players = [...props.game.world.players.values()];

  const debouncedPlayers = useDebounceValue(players, 3000)


  const onMapPointerDown = (e: any) => {

    // https://pixijs.download/dev/docs/PIXI.FederatedPointerEvent.html
    dragStart.current = { screenX: e.screenX, screenY: e.screenY };
  };

  const [lastDestination, setLastDestination] = useState<{
    x: number;
    y: number;
    t: number;
  } | null>(null);
  const onMapPointerUp = async (e: any) => {
    
    if (dragStart.current) {
      const { screenX, screenY } = dragStart.current;
      dragStart.current = null;
      
      const [dx, dy] = [screenX - e.screenX, screenY - e.screenY];

     
      const dist = Math.sqrt(dx * dx + dy * dy);
      if (dist > 10) {
        console.log(`Skipping navigation on drag event (${dist}px)`);
        return;
      }
    }
    if (!humanPlayerId) {
      return;
    }
    const viewport = viewportRef.current;
    if (!viewport) {
      return;
    }
    const gameSpacePx = viewport.toWorld(e.screenX, e.screenY);
    const tileDim = props.game.worldMap.tileDim;
    const gameSpaceTiles = {
      x: gameSpacePx.x / tileDim,
      y: gameSpacePx.y / tileDim,
    };
    setLastDestination({ t: Date.now(), ...gameSpaceTiles });
    const roundedTiles = {
      x: Math.floor(gameSpaceTiles.x),
      y: Math.floor(gameSpaceTiles.y),
    };
    console.log(`Moving to ${JSON.stringify(roundedTiles)}`);
    await toastOnError(moveTo({ playerId: humanPlayerId, destination: roundedTiles }));
  };
 

  // Zoom on the user's avatar when it is created
  useEffect(() => {
    if (!viewportRef.current || humanPlayerId === undefined) return;

    const humanPlayer = props.game.world.players.get(humanPlayerId)!;
    viewportRef.current.animate({
      position: new PIXI.Point(humanPlayer.position.x * tileDim, humanPlayer.position.y * tileDim),
      scale: 1.5,
    });
  }, [humanPlayerId]);


  

<<<<<<< HEAD
  const computedIds = useMemo(() => {
    return players
      .filter((player) => {
        const { x: X, y: Y } = player.position
        return X > 0 && X < 85 && Y > 0 && Y < 68
      })
      .map((player) => player.id)
  }, [players])
  
 
  const debouncedIds = useDebounceValue(computedIds, 3000)
  
  useEffect(() => {
    !!debouncedIds.length && updateVisibleAgents({ agentIds: debouncedIds as any[] })
  }, [debouncedIds])
=======

  useEffect(() => {
    if (!viewportRef.current) return;

    const viewport = viewportRef.current;
    
    // 1. Find players within the viewport range
    const visiblePlayers = players.filter((player) => {
        const { x: X, y: Y } = player.position
        return (X > 0 && X < 85 && Y > 0 && Y < 68)
    });
    
    // 2. Find the agents corresponding to these players (if any)
    const visibleAgentIds = [...props.game.world.agents.values()]
        .filter(agent => visiblePlayers.some(p => p.id === agent.playerId))
        .map(agent => agent.id);
    
    // 3. Update the visible agents list
    updateVisibleAgents({ agentIds: visibleAgentIds });

}, [players, props.game.world.agents])

>>>>>>> a8682694

  return (
    <PixiViewport
      app={pixiApp}
      screenWidth={props.width}
      screenHeight={props.height}
      worldWidth={width * tileDim}
      worldHeight={height * tileDim}
      viewportRef={viewportRef}
    >
      <PixiStaticMap
        map={props.game.worldMap}
        onpointerup={onMapPointerUp}
        onpointerdown={onMapPointerDown}
      />
      {players.map(
        (p) =>
          // Only show the path for the human player in non-debug mode.
          (SHOW_DEBUG_UI || p.id === humanPlayerId) && (
            <DebugPath key={`path-${p.id}`} player={p} tileDim={tileDim} />
          ),
      )}
      {lastDestination && <PositionIndicator destination={lastDestination} tileDim={tileDim} />}
      {
      players.map((p) => (
        <Player
          engineId={props.engineId}
          key={`player-${p.id}`}
          game={props.game}
          player={p}
          isViewer={p.id === humanPlayerId}
          onClick={props.setSelectedElement}
          historicalTime={props.historicalTime}
        />
      ))}
    </PixiViewport>
  );
};
export default PixiGame;<|MERGE_RESOLUTION|>--- conflicted
+++ resolved
@@ -113,48 +113,27 @@
   }, [humanPlayerId]);
 
 
-  
-
-<<<<<<< HEAD
-  const computedIds = useMemo(() => {
-    return players
-      .filter((player) => {
-        const { x: X, y: Y } = player.position
-        return X > 0 && X < 85 && Y > 0 && Y < 68
-      })
-      .map((player) => player.id)
-  }, [players])
-  
- 
-  const debouncedIds = useDebounceValue(computedIds, 3000)
-  
-  useEffect(() => {
-    !!debouncedIds.length && updateVisibleAgents({ agentIds: debouncedIds as any[] })
-  }, [debouncedIds])
-=======
 
   useEffect(() => {
     if (!viewportRef.current) return;
 
     const viewport = viewportRef.current;
-    
-    // 1. Find players within the viewport range
+  
     const visiblePlayers = players.filter((player) => {
         const { x: X, y: Y } = player.position
         return (X > 0 && X < 85 && Y > 0 && Y < 68)
     });
-    
-    // 2. Find the agents corresponding to these players (if any)
+  
     const visibleAgentIds = [...props.game.world.agents.values()]
         .filter(agent => visiblePlayers.some(p => p.id === agent.playerId))
         .map(agent => agent.id);
     
-    // 3. Update the visible agents list
-    updateVisibleAgents({ agentIds: visibleAgentIds });
+ 
+    !!visibleAgentIds.length && updateVisibleAgents({ agentIds: visibleAgentIds });
 
 }, [players, props.game.world.agents])
 
->>>>>>> a8682694
+
 
   return (
     <PixiViewport
